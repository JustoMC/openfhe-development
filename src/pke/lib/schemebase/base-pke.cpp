--- conflicted
+++ resolved
@@ -66,11 +66,7 @@
             break;
         case SPARSE_TERNARY:
             // https://github.com/openfheorg/openfhe-development/issues/311
-<<<<<<< HEAD
-            s = Element(tug, paramsPK, Format::EVALUATION, 64);
-=======
             s = Element(tug, paramsPK, Format::EVALUATION, 192);
->>>>>>> a485df1a
             break;
         default:
             break;
